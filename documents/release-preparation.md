--- conflicted
+++ resolved
@@ -60,11 +60,7 @@
 - [x] Update front page link at annalist.net - copy `~annalist/uploads/pages/index.html` to `/var/www`
         cp ~annalist/uploads/pages/index.html /var/www
 - [x] Update tutorial document at annalist.net
-<<<<<<< HEAD
-        cp ~annalist/uploads/documents/tutorial/??? /var/www/documents/tutorial/
-=======
         cp ~annalist/uploads/documents/tutorial/* /var/www/documents/tutorial/
->>>>>>> 070171da
 - [x] Commit changes
 - [x] Upload to PyPI (see below)
 - [x] Tag release on release branch
