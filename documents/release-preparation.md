# Notes for software release preparation

## Summary of release tasks

- [ ] Feature freeze
- [ ] Delete contents of build directory (ensure any old files are removed)
- [ ] Clean old .pyc files - `clean.sh`
- [ ] Regenerate test data (e.g. `makeinitsitedata.sh` or `maketestsitedata.sh`)
- [ ] Local install
- [ ] Run test suite
- [ ] Update site data in local 'personal' installation
    - `annalist-manager initialize`
    - `annalist-manager updatesitedata`
- [ ] Test 'personal' deployment in actual use
    - `annalist-manager runserver`
- [ ] Demo deployment; test
- [ ] Documentation updates
- [ ] Demo screencast update
- [ ] Add TODO list to release notes, and reset
- [ ] Bump version to even value and update history
- [ ] Update version number in scripts, documents, etc.
    - [ ] TODO
    - [ ] Release notes
    - [ ] documents/installing-annalist.md
    - [ ] documents/release-notes/announce_0.1.*.md
    - [ ] documents/roadmap.md
    - [ ] documents/pages/index.html
    - [ ] src/annalist_root/annalist/__init__.py
    - [ ] src/newkit_to_annalist_net.sh
    - [ ] src/newkit_to_conina_ubuntu.sh
    - [ ] Docker build scripts?
- [ ] Create new local installation and test again
- [ ] Create and post updated kit download and web pages to annalist.net
    - use `src/newkit_to_annalist_net.sh`
- [ ] Update front page link at annalist.net - copy `~annalist/uploads/pages/index.html` to `/var/www`
- [ ] Update demo installation on annalist.net; test
    - `killall python`
    - `pip uninstall annalist`
    - `pip install /var/www/software/Annalist-0.1.10.tar.gz --upgrade`
    - `annalist-manager runtests`
    - `. update-run-annalist.sh`
    - `cat annalist.out`
<<<<<<< HEAD
- [x] Commit changes
- [x] Upload to PyPI (see below)
- [x] Merge final updates to master
- [x] Test again on master branch
- [x] Tag release on master branch
=======
- [ ] Commit changes
- [ ] Upload to PyPI (see below)
- [ ] Merge final updates to master
- [ ] Test again on master branch
- [ ] Tag release on master branch
>>>>>>> f3324ea4
    - `git tag -a release-x.y.z`
- [x] Push master branch, and tags
    - `git push --tags`
- [x] On develop branch, bump version number again (back to odd value)
- [x] Commit and push changes
- [x] Create Docker image, test (see below)
- [x] Push docker image to DockerHub (see below)
- [ ] Post announcement to Google Group, Twitter and elsewhere

## Build kit and PyPI upload

Local:

    python setup.py clean --all
    python setup.py build
    python setup.py sdist
    python setup.py install

Register with PyPI:

    python setup.py register

Upload to PyPI:

    python setup.py sdist upload


## Create docker images

The following sequence must be run on any system with docker installed.  It assumes that the relevant version of Annalist has been installed and tested on the local system.

Use a well-connected Linux system for the following steps.

    cd ${ANNALIST}/src
    git checkout master
    git pull
    python setup.py clean --all
    python setup.py build
    python setup.py install
    annalist-manager version  # Check display

    cd ${ANNALIST}/src/docker/annalist-site
    make all
    make push

    cd ${ANNALIST}/src/docker/annalist
    make all
    make push
<|MERGE_RESOLUTION|>--- conflicted
+++ resolved
@@ -40,26 +40,18 @@
     - `annalist-manager runtests`
     - `. update-run-annalist.sh`
     - `cat annalist.out`
-<<<<<<< HEAD
-- [x] Commit changes
-- [x] Upload to PyPI (see below)
-- [x] Merge final updates to master
-- [x] Test again on master branch
-- [x] Tag release on master branch
-=======
 - [ ] Commit changes
 - [ ] Upload to PyPI (see below)
 - [ ] Merge final updates to master
 - [ ] Test again on master branch
 - [ ] Tag release on master branch
->>>>>>> f3324ea4
     - `git tag -a release-x.y.z`
-- [x] Push master branch, and tags
+- [ ] Push master branch, and tags
     - `git push --tags`
-- [x] On develop branch, bump version number again (back to odd value)
-- [x] Commit and push changes
-- [x] Create Docker image, test (see below)
-- [x] Push docker image to DockerHub (see below)
+- [ ] On develop branch, bump version number again (back to odd value)
+- [ ] Commit and push changes
+- [ ] Create Docker image, test (see below)
+- [ ] Push docker image to DockerHub (see below)
 - [ ] Post announcement to Google Group, Twitter and elsewhere
 
 ## Build kit and PyPI upload
