# Notes for software release preparation

## Summary of release tasks

- [x] Feature freeze
- [x] Ensure default logging level is INFO (in `settings/common.py`, TRACE_FIELD_VALUE)
- [x] Uninstall annalist (if installed): `pip uninstall annalist`
- [x] Delete contents of build directory (remove old files) 
    - python setup.py clean --all
- [x] Clean old .pyc and temporary files
    - `git clean -nX` (trial run)
    - `git clean -fX` (do it)
- [x] Local install
- [x] Run test suite - `annalist-manager runtest`
- [x] Update site data in local 'personal' installation
    - `annalist-manager updatesitedata`
    - `annalist-manager initialize`
    - `annalist-manager updateadmin ...` (if needed)
- [x] Test collection installation; e.g.
    - `annalist-manager installcoll RDF_schema_defs --force`
    - `annalist-manager installcoll Annalist_schema --force`    
- [x] Test migrations; e.g.
    - `annalist-manager migratecoll RDF_schema_defs`
    - `annalist-manager migratecoll Annalist_schema`
    - (check ~/annalist_site/annalist.log for errors/warnings)
- [x] Test 'personal' deployment in actual use
    - `annalist-manager runserver`
- [ ] Documentation and tutorial updates
- [ ] Demo screencast update
- [x] Check all recent changes are committed (`git status`)
- [ ] Tag unstable release version on develop branch (e.g. "release-0.1.37")
    - `git tag -a release-x.y.z`
    - For message:
        "Annalist release x.y.z: (one-line description of release)"

- [x] Create release preparation branch
    - git stash
    - git checkout -b release-prep-x.y.z develop
    - git stash pop
    - *NOTE* use a different name to that which will be used to tag the release
- [x] Add TODO list to release notes (edit out working notes)
- [x] Bump version to even value in `src/annalist_root/annalist/__init__.py`
- [x] Bump data compatibility version if new data is not compatible with older releases
- [x] Regenerate test data (e.g. `maketestsitedata.sh` and `makeemptysitedata.sh`)
- [x] Reinstall and re-run test suite
- [x] Add release highlights description to release notes (create new release notes file if needed)
- [x] Review issues list in GitHub (https://github.com/gklyne/annalist/issues)
- [ ] Review roadmap (`documents/roadmap.md`)
- [ ] Update version number in scripts, documents, etc.
    - [x] Release notes
    - [x] documents/installing-annalist.md
    - [x] documents/roadmap.md
    - [x] documents/pages/index.html
    - [ ] documents/tutorial/annalist-tutorial.adoc
    - [x] src/newkit_to_annalist_net.sh
    - [x] src/newkit_to_annalist_dev.sh
    - [x] src/newkit_to_conina_ubuntu.sh
    - [x] Docker build scripts and makefiles
- [x] Create announcement text in `documents/release-notes/announce_0.5.*.md`
- [x] Test installation tools (and check for new dependencies; update setup.py as needed).
    - [x] copy kit to dev.annalist.net, install and test (NOTE: may need VPN connection)
        . newkit_to_annalist_dev.sh
    - [x] login to dev.annalist.net as 'graham', then
        rm -rf anenv
        virtualenv anenv
        . anenv/bin/activate
        pip install software/Annalist-0.5.xx.tar.gz
        annalist-manager runtests
    - [x] Test new site creation:
        annalist-manager createsite
        annalist-manager initialize
        annalist-manager defaultadmin
        annalist-manager runserver &
        curl http://localhost:8000/annalist/site/ -v
- [ ] Regenerate tutorial document
    - `asciidoctor -b html5 annalist-tutorial.adoc` or `. make-annalist-tutorial.sh` run in the `documents/tutorial` directory.
- [x] Create and post updated kit download and web pages to annalist.net
    - use `src/newkit_to_annalist_net.sh`
<<<<<<< HEAD
- [ ] Update and test demo installation on annalist.net
    - [x] ssh to annalist@annalist.net
    - [x] `. backup_annalist_site.sh`
    - [x] `mv annalist_site_2015MMDD/ annalist_site_2017----`
    - [x] `killall python`
    - [x] `. anenv/bin/activate`
    - [x] `pip uninstall annalist`
    - [x] `pip install /var/www/software/Annalist-0.5.xx.tar.gz --upgrade`
    - [x] `annalist-manager runtests`
    - [-] `mv annalist_site/annalist.log archive/yyyymmdd-annalist.log`
    - [x] annalist-manager updatesitedata
    - [x] annalist-manager migrateallcollections
    - [x] update installed collections:
        - `annalist-manager installcoll Resource_defs --force`
        - `annalist-manager installcoll Concept_defs --force`
        - `annalist-manager installcoll Journal_defs --force`
        - `annalist-manager installcoll RDF_schema_defs --force`
        - `annalist-manager installcoll Annalist_schema --force`
        - `annalist-manager installcoll Namespace_defs --force`
    - [x] `. update-run-annalist.sh`
    - [x] `cat annalist.out`
- [-] Update front page link at annalist.net:
=======
- [x] Update and test demo installation on annalist.net
    - [ ] ssh to annalist@annalist.net
    - [ ] `. backup_annalist_site.sh`
    - [ ] `mv annalist_site_2015MMDD/ annalist_site_2017----`
    - [ ] `killall python`
    - [ ] `. anenv/bin/activate`
    - [ ] `pip uninstall annalist`
    - [ ] `pip install /var/www/software/Annalist-0.5.xx.tar.gz --upgrade`
    - [ ] `annalist-manager runtests`
    - [ ] `. update-annalist-site.sh`
    - [ ] `. update-run-annalist.sh`
    - [ ] `cat annalist.out`
- [x] Update front page link at annalist.net:
>>>>>>> af00ad5c
        cp ~annalist/uploads/pages/index.html /var/www
        cp ~annalist/uploads/pages/css/style.css /var/www/css/
- [-] Update tutorial document at annalist.net
        cp ~annalist/uploads/documents/tutorial/* /var/www/documents/tutorial/
- [x] Check out demo system.
<<<<<<< HEAD
- [x] Commit changes
- [x] Upload to PyPI (see below)
- [x] Tag release on release branch
=======
- [ ] Commit changes ("Preparing release x.y.z")
- [ ] Upload to PyPI (see below)
- [ ] Tag release on release branch
>>>>>>> af00ad5c
    - `git tag -a release-x.y.z`
    - For message:
        "Annalist release x.y.z: (one-line description of release)"
- [x] Merge release branch to master
    - e.g.
        - `git checkout master`
        - `git merge release-prep-x.y.z`
- [x] Test again on master branch
- [.] Push master branch, and tags
    - `git add ..`
    - `git commit -m "Master branch updated to V0.5.0"`
    - `git push`
    - `git push --tags`
- [ ] Merge release branch to develop
    - take care to ensure the branch is merged, not the tagged release
    - e.g.
        - `git checkout develop`
        - `git merge release-prep-x.y.z`
- [ ] Bump/check Zenodo DOI details:
    - On GitHub, create a new release
    - The rest should just happen.
        - Note: a new Zenodo URL is generated for the release.
    - The DOI in the badge should display the new release
    - It may take a few minutes for the new DOI to resolve.
- [ ] On develop branch, bump version number again (back to odd value)
- [ ] Reset TODO list (remove entries moved to release notes, update version)
- [ ] Regenerate test data (e.g. `maketestsitedata.sh` and `makeemptysitedata.sh`)
- [ ] Re-test
- [ ] Commit and push changes
- [ ] Delete release branch
    - `git branch -d release-prep-x.y.z`

- [ ] Create Docker image, test (see below)
- [ ] Push docker image to DockerHub (see below)
- [ ] Post announcement to Google Group, Twitter and elsewhere


## Build kit and PyPI upload

Local:

    python setup.py clean --all
    python setup.py build
    python setup.py sdist
    python setup.py install

Register with PyPI:

    python setup.py register

Upload to PyPI:

    python setup.py sdist upload


## Create docker images

The following sequence must be run on any system with docker installed (cf. ssh-dev-annalist.sh).  It assumes that the relevant version of Annalist has been installed and tested on the local system.

Use a well-connected Linux system for the following steps, and set the python virtual environment.

    # On dev.annalist.net:
    . anenv/bin/activate
    ANNALIST=~/github/gklyne/annalist
    cd ${ANNALIST}/src
    git checkout master
    git pull
    pip uninstall annalist
    python setup.py clean --all
    python setup.py build
    python setup.py install
    annalist-manager version  # Check display

    cd ${ANNALIST}/src/docker/annalist_site
    make all
    make push

    cd ${ANNALIST}/src/docker/annalist
    make all
    make push

See [installing-annalist.md](installing-annalist.md) for details of how to run and test the resulting container.  Or just some combination of:

    docker ps
    docker pull gklyne/annalist_site
    docker pull gklyne/annalist
    docker run --name=annalist_site --detach gklyne/annalist_site
    docker run --detach --publish=8000:8000 --volumes-from=annalist_site     gklyne/annalist     annalist-manager runserver
    docker ps
    curl -v http://localhost:8000/annalist/
    curl -v http://localhost:8000/annalist/site/
    docker run --interactive --tty --rm     --volumes-from=annalist_site     gklyne/annalist bash
      # check out admin scripts, etc
    docker stop <container-id>
    docker ps

Clean up old docker containers 
(ht https://twitter.com/jpetazzo/status/347431091415703552):

    docker ps -a | grep 'weeks ago' | awk '{print $1}' | xargs --no-run-if-empty docker rm
    docker ps -a | grep 'months ago' | awk '{print $1}' | xargs --no-run-if-empty docker rm
<|MERGE_RESOLUTION|>--- conflicted
+++ resolved
@@ -76,30 +76,6 @@
     - `asciidoctor -b html5 annalist-tutorial.adoc` or `. make-annalist-tutorial.sh` run in the `documents/tutorial` directory.
 - [x] Create and post updated kit download and web pages to annalist.net
     - use `src/newkit_to_annalist_net.sh`
-<<<<<<< HEAD
-- [ ] Update and test demo installation on annalist.net
-    - [x] ssh to annalist@annalist.net
-    - [x] `. backup_annalist_site.sh`
-    - [x] `mv annalist_site_2015MMDD/ annalist_site_2017----`
-    - [x] `killall python`
-    - [x] `. anenv/bin/activate`
-    - [x] `pip uninstall annalist`
-    - [x] `pip install /var/www/software/Annalist-0.5.xx.tar.gz --upgrade`
-    - [x] `annalist-manager runtests`
-    - [-] `mv annalist_site/annalist.log archive/yyyymmdd-annalist.log`
-    - [x] annalist-manager updatesitedata
-    - [x] annalist-manager migrateallcollections
-    - [x] update installed collections:
-        - `annalist-manager installcoll Resource_defs --force`
-        - `annalist-manager installcoll Concept_defs --force`
-        - `annalist-manager installcoll Journal_defs --force`
-        - `annalist-manager installcoll RDF_schema_defs --force`
-        - `annalist-manager installcoll Annalist_schema --force`
-        - `annalist-manager installcoll Namespace_defs --force`
-    - [x] `. update-run-annalist.sh`
-    - [x] `cat annalist.out`
-- [-] Update front page link at annalist.net:
-=======
 - [x] Update and test demo installation on annalist.net
     - [ ] ssh to annalist@annalist.net
     - [ ] `. backup_annalist_site.sh`
@@ -113,21 +89,14 @@
     - [ ] `. update-run-annalist.sh`
     - [ ] `cat annalist.out`
 - [x] Update front page link at annalist.net:
->>>>>>> af00ad5c
         cp ~annalist/uploads/pages/index.html /var/www
         cp ~annalist/uploads/pages/css/style.css /var/www/css/
-- [-] Update tutorial document at annalist.net
+- [ ] Update tutorial document at annalist.net
         cp ~annalist/uploads/documents/tutorial/* /var/www/documents/tutorial/
 - [x] Check out demo system.
-<<<<<<< HEAD
-- [x] Commit changes
-- [x] Upload to PyPI (see below)
-- [x] Tag release on release branch
-=======
 - [ ] Commit changes ("Preparing release x.y.z")
 - [ ] Upload to PyPI (see below)
 - [ ] Tag release on release branch
->>>>>>> af00ad5c
     - `git tag -a release-x.y.z`
     - For message:
         "Annalist release x.y.z: (one-line description of release)"
