# Notes for software release preparation

## Summary of release tasks

- [ ] Feature freeze
- [ ] Check GitHub for security alerts; ensure requirements/common.txt and src/setup.py are up-to-date with secure package versions.
- [ ] Ensure default logging level is INFO (in `settings/common.py`, TRACE_FIELD_VALUE)
- [ ] Uninstall annalist (if installed): `pip uninstall annalist`
- [ ] Delete contents of build directory (remove old files) 
    - python setup.py clean --all
- [ ] Clean old .pyc and temporary files
    - `git clean -nX` (trial run)
    - `git clean -fX` (do it)
- [ ] Local install
- [ ] Run test suite - `annalist-manager runtest`
- [ ] Update site data in local 'personal' installation
    - `annalist-manager updatesitedata`
    - `annalist-manager initialize`
- [ ] Test collection installation; e.g.
    - `annalist-manager installcoll RDF_schema_defs --force`
    - `annalist-manager installcoll Annalist_schema --force`    
- [ ] Test migrations; e.g.
    - `annalist-manager migratecoll RDF_schema_defs`
    - `annalist-manager migratecoll Annalist_schema`
    - (check ~/annalist_site/annalist.log for errors/warnings)
- [ ] Test 'personal' deployment in actual use
    - `annalist-manager stopserver`
    - `annalist-manager runserver`
- [ ] Documentation and tutorial updates
- [ ] Demo screencast update
- [ ] Check all recent changes are committed (`git status`)
- [ ] Tag unstable release version on develop branch (e.g. "release-0.1.37")
    - ```git tag -a release-`annalist-manager version` ```
    - For message:
        "Annalist release x.y.z: (msg (one-line description))"

- [ ] Create release preparation branch
        git stash
        git checkout -b release-prep-x.y.z develop
        git stash pop
    - *NOTE* use a different name to that which will be used to tag the release
- [ ] Bump version to even value in `src/annalist_root/annalist/__init__.py`
- [ ] Bump data compatibility version if new data is not compatible with older releases
- [ ] Regenerate test data (e.g. `maketestsitedata.sh` and `makeemptysitedata.sh`)
- [ ] Reinstall and re-run test suite

- [ ] Add TODO list to release notes (edit out working notes)
- [ ] Add release highlights description to release notes
    - (create new release notes file if needed)
- [ ] Review issues list in GitHub (https://github.com/gklyne/annalist/issues)
- [ ] Review roadmap (`documents/roadmap.md`)
- [ ] Update version number in scripts, documents, etc.
    - [ ] Release notes
    - [ ] documents/installing-annalist.md
    - [ ] documents/roadmap.md
    - [ ] documents/pages/index.html
    - [ ] documents/tutorial/annalist-tutorial.adoc
    - [ ] Docker build scripts and makefiles
- [ ] Review and update GitHub project README.
- [ ] Create announcement text in `documents/release-notes/announce_0.5.*.md`
- [ ] Regenerate tutorial document
    - `asciidoctor -b html5 annalist-tutorial.adoc` or `. make-annalist-tutorial.sh` run in the `documents/tutorial` directory.

- [ ] Test installation tools (and check for new dependencies; update setup.py as needed).
    - [ ] copy kit to dev.annalist.net, install and test (NOTE: may need VPN connection)
        . newkit_to_annalist_dev.sh
    - [ ] login to dev.annalist.net as 'graham', then
        rm -rf anenv2
        virtualenv anenv2
        . anenv2/bin/activate
        pip install software/Annalist-0.5.xx.tar.gz
        annalist-manager runtests
    - [ ] Test new site creation:
        annalist-manager createsite
        annalist-manager collectstatic
        annalist-manager initialize
        annalist-manager defaultadmin
        annalist-manager runserver
        curl http://localhost:8000/annalist/site/ -v

- [ ] Create and post updated kit download and web pages to annalist.net
    - use `src/newkit_to_annalist_net.sh`
- [ ] Update and test demo installation on annalist.net
    - [ ] ssh to ubuntu@annalist.net
    - [ ] check HTTPS proxy and Certbot setup (currently using `apache2`)
    - [ ] ssh to annalist@annalist.net, (or `su - annalist`)
    - [ ] `. backup_annalist_site.sh`
    - [ ] `mv annalist_site_2015MMDD/ archive/annalist_site_2019----`
    - [ ] `. anenv2/bin/activate`
    - [ ] `annalist-manager stop` or `killall python` or `killall python2.7`
    - [ ] `pip uninstall annalist`
    - [ ] `pip install /var/www/software/Annalist-0.5.xx.tar.gz --upgrade`
    - [ ] `annalist-manager runtests`
    - [ ] `. update-annalist-site.sh`
    - [ ] `. update-run-annalist.sh`
- [ ] Update front page at annalist.net:
        cp ~annalist/uploads/pages/index.html /var/www
        cp ~annalist/uploads/pages/css/style.css /var/www/css/
- [ ] Update tutorial document at annalist.net
        cp ~annalist/uploads/documents/tutorial/* /var/www/documents/tutorial/
- [ ] Check out demo system.

<<<<<<< HEAD
- [x] Commit changes ("Release x.y.z")
- [x] Upload to PyPI (`python setup.py sdist upload`)
=======
- [ ] Commit changes ("Release x.y.z")
- [ ] Upload to PyPI (`python setup.py sdist upload`)
>>>>>>> bfd9d1bd
    - But see also: https://pypi.org/project/twine/
- [x] Tag release on release branch
    - `git tag -ln` to check previous tags
    - `git tag -a release-x.y.z`
    - For message:
        "Annalist release x.y.z: (one-line description of release)"
- [x] Merge release branch to master
    - e.g.
        - `git checkout master`
        - `git merge release-prep-x.y.z`
- [x] Test again on master branch
- [ ] Push master branch, and tags
    - `git add ..`
    - `git commit -m "Master branch updated to Vx.y.z"`
    - `git push`
    - `git push --tags`
- [ ] Merge release branch to develop
    - take care to ensure the branch is merged, not the tagged release
    - e.g.
        - `git checkout develop`
        - `git merge release-prep-x.y.z`
- [ ] Bump/check Zenodo DOI details:
    - On GitHub, create a new release
        - release tag: `release-x.y.z`
        - release title: (one-line description text)
        - release description: 1-paragraph description from release notes summary
    - The rest should just happen.
        - Note: a new Zenodo URL is generated for the release.
    - The link in the DOI badge should display the new release from Zenodo.

- [ ] Reset TODO list (remove entries moved to release notes, update version)
- [ ] On develop branch, bump version number again (back to odd value)
- [ ] Regenerate test data (e.g. `maketestsitedata.sh` and `makeemptysitedata.sh`)
- [ ] Re-test
- [ ] Commit and push changes
    - message: "Bump development branch release to x.y.z"
- [ ] Delete release branch
    - `git branch -d release-prep-x.y.z`

- [ ] Create Docker image, test (see below)
- [ ] Push docker image to DockerHub (see below)
- [ ] Post announcement to Google Group, Twitter and elsewhere


## Build kit and PyPI upload

Local:

    python setup.py clean --all
    python setup.py build
    python setup.py sdist
    python setup.py install

Upload to PyPI:

    python setup.py sdist upload

NOTE: upload now requires a recent version of setuptools to be installed; some older versions use a deprecated PyPi API.  Python 2.7.3 on MacOS seems to provide an outdated version in a virtualenv.  To update, use some combination of these commands in the virtual environment:

    pip uninstall setuptools
    wget https://bootstrap.pypa.io/ez_setup.py -O - | python
    pip install setuptools --upgrade
    easy_install --version

### Problems with old versions of software and TLS

On upgrading the version of Pythonto 2.7.14 in April 2018 I ran into a number of compatibility problems with loading python packages.  It appears that:

1. pip needs to be updated to use the latest version of TLS (1.3, I assume)
2. setuptools need to be updated.

On MacOS, I ended up using the following commands, after installing the latest version of Python2, and changing to the Annalist project base directory:

    rm -rf anenv
    virtualenv anenv -p python2.7
    source anenv/bin/activate
    curl https://bootstrap.pypa.io/get-pip.py -o get-pip.py
    python get-pip.py
    # Look for: "Successfully installed pip-9.0.3 wheel-0.31.0"
    pip install --upgrade setuptools
    # Note: installation reports success, then I got an error traceback, which seems
    #       to be caused by an access to the old (now removed) setuptools directory.
    #       It seems this error can be ignored.
    cd src
    python setup.py clean --all
    python setup.py build
    python setup.py install

## Create docker images

The following sequence must be run on any system with docker installed (cf. ssh-dev-annalist.sh).  It assumes that the relevant version of Annalist has been installed and tested on the local system.

Use a well-connected Linux system for the following steps, and set the python virtual environment.

    # On dev.annalist.net:
    . anenv/bin/activate
    ANNALIST=~/github/gklyne/annalist
    cd ${ANNALIST}/src
    git checkout master
    git pull
    pip uninstall annalist
    python setup.py clean --all
    python setup.py build
    python setup.py install
    annalist-manager version  # Check display

    cd ${ANNALIST}/src/docker/annalist_site
    make all
    make push

    cd ${ANNALIST}/src/docker/annalist
    make all
    make push

See [installing-annalist.md](installing-annalist.md) for details of how to run and test the resulting container.  Or just some combination of:

    docker ps
    docker pull gklyne/annalist_site
    docker pull gklyne/annalist
    docker run --name=annalist_site --detach gklyne/annalist_site
    docker run --detach --publish=8000:8000 --volumes-from=annalist_site     gklyne/annalist     annalist-manager runserver
    docker ps
    curl -v http://localhost:8000/annalist/
    curl -v http://localhost:8000/annalist/site/
    docker run --interactive --tty --rm     --volumes-from=annalist_site     gklyne/annalist bash
      # check out admin scripts, etc
    docker stop <container-id>
    docker ps

Clean up old docker containers 
(ht https://twitter.com/jpetazzo/status/347431091415703552):

    docker ps -a | grep 'weeks ago' | awk '{print $1}' | xargs --no-run-if-empty docker rm
    docker ps -a | grep 'months ago' | awk '{print $1}' | xargs --no-run-if-empty docker rm
<|MERGE_RESOLUTION|>--- conflicted
+++ resolved
@@ -100,13 +100,8 @@
         cp ~annalist/uploads/documents/tutorial/* /var/www/documents/tutorial/
 - [ ] Check out demo system.
 
-<<<<<<< HEAD
-- [x] Commit changes ("Release x.y.z")
-- [x] Upload to PyPI (`python setup.py sdist upload`)
-=======
 - [ ] Commit changes ("Release x.y.z")
 - [ ] Upload to PyPI (`python setup.py sdist upload`)
->>>>>>> bfd9d1bd
     - But see also: https://pypi.org/project/twine/
 - [x] Tag release on release branch
     - `git tag -ln` to check previous tags
