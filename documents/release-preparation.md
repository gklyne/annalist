--- conflicted
+++ resolved
@@ -2,69 +2,42 @@
 
 ## Summary of release tasks
 
-- [ ] Feature freeze
-- [ ] Ensure default logging level is INFO (in `settings/common.py`, TRACE_FIELD_VALUE)
-- [ ] Uninstall annalist (if installed): `pip uninstall annalist`
-- [ ] Delete contents of build directory (remove old files) 
+- [x] Feature freeze
+- [x] Ensure default logging level is INFO (in `settings/common.py`, TRACE_FIELD_VALUE)
+- [x] Uninstall annalist (if installed): `pip uninstall annalist`
+- [x] Delete contents of build directory (remove old files) 
     - python setup.py clean --all
-- [ ] Clean old .pyc and temporary files
+- [x] Clean old .pyc and temporary files
     - `git clean -nX` (trial run)
     - `git clean -fX` (do it)
-- [ ] Local install
-- [ ] Run test suite - `annalist-manager runtest`
-- [ ] Update site data in local 'personal' installation
+- [x] Local install
+- [x] Run test suite - `annalist-manager runtest`
+- [x] Update site data in local 'personal' installation
     - `annalist-manager updatesitedata`
     - `annalist-manager initialize`
     - `annalist-manager updateadmin ...` (if needed)
-- [ ] Test collection installation; e.g.
+- [x] Test collection installation; e.g.
     - `annalist-manager installcoll RDF_schema_defs --force`
     - `annalist-manager installcoll Annalist_schema --force`    
-- [ ] Test migrations; e.g.
+- [x] Test migrations; e.g.
     - `annalist-manager migratecoll RDF_schema_defs`
     - `annalist-manager migratecoll Annalist_schema`
     - (check ~/annalist_site/annalist.log for errors/warnings)
-- [ ] Test 'personal' deployment in actual use
+- [x] Test 'personal' deployment in actual use
     - `annalist-manager runserver`
 - [ ] Documentation and tutorial updates
 - [ ] Demo screencast update
 - [ ] Check all recent changes are committed (`git status`)
-<<<<<<< HEAD
-- [ ] Tag unstable release version on develop branch (e.g. "release-0.1.37")
-=======
 - [x] Tag unstable release version on develop branch (e.g. "release-0.1.37")
->>>>>>> dc1a390c
     - `git tag -a release-x.y.z`
     - For message:
         "Annalist release x.y.z: (one-line description of release)"
 
-- [ ] Create release preparation branch
+- [x] Create release preparation branch
     - git stash
     - git checkout -b release-prep-x.y.z develop
     - git stash pop
     - *NOTE* use a different name to that which will be used to tag the release
-<<<<<<< HEAD
-- [ ] Add TODO list to release notes (edit out working notes)
-- [ ] Bump version to even value in `src/annalist_root/annalist/__init__.py`
-- [ ] Bump data compatibility version if new data is not compatible with older releases
-- [ ] Regenerate test data (e.g. `maketestsitedata.sh` and `makeemptysitedata.sh`)
-- [ ] Reinstall and re-run test suite
-- [ ] Add release highlights description to release notes (create new release notes file if needed)
-- [ ] Review issues list in GitHub (https://github.com/gklyne/annalist/issues)
-- [ ] Review roadmap (`documents/roadmap.md`)
-- [ ] Update version number in scripts, documents, etc.
-    - [ ] Release notes
-    - [ ] documents/installing-annalist.md
-    - [ ] documents/roadmap.md
-    - [ ] documents/pages/index.html
-    - [ ] documents/tutorial/annalist-tutorial.adoc
-    - [ ] src/newkit_to_annalist_net.sh
-    - [ ] src/newkit_to_annalist_dev.sh
-    - [ ] src/newkit_to_conina_ubuntu.sh
-    - [ ] Docker build scripts and makefiles
-- [ ] Create announcement text in `documents/release-notes/announce_0.5.*.md`
-- [ ] Test installation tools (and check for new dependencies; update setup.py as needed).
-    - [ ] copy kit to dev.annalist.net, install and test (NOTE: may need VPN connection)
-=======
 - [x] Add TODO list to release notes (edit out working notes)
 - [x] Bump version to even value in `src/annalist_root/annalist/__init__.py`
 - [x] Bump data compatibility version if new data is not compatible with older releases
@@ -86,15 +59,14 @@
 - [x] Create announcement text in `documents/release-notes/announce_0.5.*.md`
 - [x] Test installation tools (and check for new dependencies; update setup.py as needed).
     - [x] copy kit to dev.annalist.net, install and test (NOTE: may need VPN connection)
->>>>>>> dc1a390c
         . newkit_to_annalist_dev.sh
-    - [ ] login to dev.annalist.net as 'graham', then
+    - [x] login to dev.annalist.net as 'graham', then
         rm -rf anenv
         virtualenv anenv
         . anenv/bin/activate
         pip install software/Annalist-0.5.xx.tar.gz
         annalist-manager runtests
-    - [ ] Test new site creation:
+    - [x] Test new site creation:
         annalist-manager createsite
         annalist-manager initialize
         annalist-manager defaultadmin
@@ -102,14 +74,10 @@
         curl http://localhost:8000/annalist/site/ -v
 - [ ] Regenerate tutorial document
     - `asciidoctor -b html5 annalist-tutorial.adoc` or `. make-annalist-tutorial.sh` run in the `documents/tutorial` directory.
-- [ ] Create and post updated kit download and web pages to annalist.net
+- [x] Create and post updated kit download and web pages to annalist.net
     - use `src/newkit_to_annalist_net.sh`
-<<<<<<< HEAD
-- [ ] Update and test demo installation on annalist.net
-=======
 
 - [x] Update and test demo installation on annalist.net
->>>>>>> dc1a390c
     - [ ] ssh to annalist@annalist.net
     - [ ] `. backup_annalist_site.sh`
     - [ ] `mv annalist_site_2015MMDD/ annalist_site_2017----`
@@ -121,17 +89,13 @@
     - [ ] `. update-annalist-site.sh`
     - [ ] `. update-run-annalist.sh`
     - [ ] `cat annalist.out`
-- [ ] Update front page link at annalist.net:
+- [x] Update front page link at annalist.net:
         cp ~annalist/uploads/pages/index.html /var/www
         cp ~annalist/uploads/pages/css/style.css /var/www/css/
 - [x] Update tutorial document at annalist.net
         cp ~annalist/uploads/documents/tutorial/* /var/www/documents/tutorial/
-<<<<<<< HEAD
-- [ ] Check out demo system.
-=======
 - [x] Check out demo system.
 
->>>>>>> dc1a390c
 - [ ] Commit changes ("Preparing release x.y.z")
 - [ ] Upload to PyPI (see below)
 - [ ] Tag release on release branch
@@ -145,7 +109,7 @@
 - [ ] Test again on master branch
 - [ ] Push master branch, and tags
     - `git add ..`
-    - `git commit -m "Master branch updated to V0.5.0"`
+    - `git commit -m "Master branch updated to V0.1.36"`
     - `git push`
     - `git push --tags`
 - [ ] Merge release branch to develop
