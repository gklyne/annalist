--- conflicted
+++ resolved
@@ -115,11 +115,7 @@
 - [ ] Test again on master branch
 - [ ] Push master branch, and tags
     - `git add ..`
-<<<<<<< HEAD
-    - `git commit -m "Master branch updated to V0.5.14"`
-=======
     - `git commit -m "Master branch updated to V0.5.16"`
->>>>>>> 55405e82
     - `git push`
     - `git push --tags`
 - [ ] Merge release branch to develop
