--- conflicted
+++ resolved
@@ -94,26 +94,20 @@
 - [ ] Update to support Python 3
     - https://docs.python.org/3/howto/pyporting.html
     - http://python3porting.com/problems.html
-    - 
     - [x] Review test coverage (93% overall, but some key modules 40-80%)
-<<<<<<< HEAD
-    - [ ] Create branch for Python 3 testing
-=======
     - [x] Create branch for Python 3 testing
-    - [ ] from __future__ import absolute_import, division, print_function, unicode_literals
-
->>>>>>> 9c416287
+    - [x] from __future__ imports:
+        - absolute_import, division, print_function, unicode_literals
     - [ ] Install futurize
     - [ ] Run futurize; review changes
     - [ ] Test under Python 2
     - [ ] Test under Python 3   
-<<<<<<< HEAD
-=======
-
 - [ ] Update annalist-manager to Python 3 compatibility
-    - [ ] Create test suite
-    - [ ] from __future__ imports
->>>>>>> 9c416287
+    - [x] Create test suite
+    - [x] from __future__ imports
+    - [ ] Run futurize; review changes
+    - [ ] Test under Python 2
+    - [ ] Test under Python 3   
 
 - [ ] Update Django version used to latest version designated for long term support
 - [ ] Security and robust deployability enhancements [#12](https://github.com/gklyne/annalist/issues/12)
